--- conflicted
+++ resolved
@@ -55,11 +55,8 @@
 	if err != nil {
 		return errors.WithMessagef(err, "OpenSession on slot %d", slotID)
 	}
-<<<<<<< HEAD
 	_ = p11lib.Ctx.CloseSession(session)
-=======
-	defer p11lib.Ctx.CloseSession(session)
->>>>>>> 34508860
+
 
 	var privHandle, pubHandle pkcs11.ObjectHandle
 	if privHandle, err = p11lib.findKey(session, keyID, "", pkcs11.CKO_PRIVATE_KEY, ^uint(0)); err != nil {
