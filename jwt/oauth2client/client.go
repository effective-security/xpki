package oauth2client

import (
	"crypto/rsa"
	"net/http"
	"net/url"
	"strings"

	"github.com/effective-security/xlog"
	"github.com/effective-security/xpki/certutil"
	"github.com/effective-security/xpki/x/fileutil"
	"github.com/pkg/errors"
	"golang.org/x/oauth2"
)

var logger = xlog.NewPackageLogger("github.com/effective-security/xpki/jwt", "oauth2client")

// Client of OAuth2
type Client struct {
	cfg       *ClientConfig
	verifyKey *rsa.PublicKey // TODO: crypto.PublicKey
}

// New returns new Provider
func New(cfg *ClientConfig) (*Client, error) {
	var err error
	cfg.ClientID, err = fileutil.LoadConfigWithSchema(cfg.ClientID)
	if err != nil {
		return nil, err
	}
	cfg.ClientSecret, err = fileutil.LoadConfigWithSchema(cfg.ClientSecret)
	if err != nil {
		return nil, err
	}

	p := &Client{
		cfg: cfg,
	}

	if cfg.PubKey != "" {
		key := strings.TrimSpace(cfg.PubKey)
		verifyKey, err := certutil.ParseRSAPublicKeyFromPEM([]byte(key))
		if err != nil {
			return nil, errors.WithMessagef(err, "unable to parse Public Key: %q", key)
		}
		p.verifyKey = verifyKey
	}

<<<<<<< HEAD
	logger.KV(xlog.INFO, "sts", cfg.ProviderID, "audience", cfg.Audience, "issuer", cfg.Issuer)
=======
	logger.KV(xlog.DEBUG, "sts", cfg.ProviderID, "audience", cfg.Audience, "issuer", cfg.Issuer)
>>>>>>> 34508860

	return p, nil
}

// Config returns OAuth2 configuration
func (p *Client) Config() *ClientConfig {
	return p.cfg
}

// SetPubKey replaces the OAuth public signing key loaded from configuration
// During normal operation, identity provider's public key is read from config on start-up.
func (p *Client) SetPubKey(newPubKey *rsa.PublicKey) {
	p.verifyKey = newPubKey
}

// SetClientSecret sets Client Secret
func (p *Client) SetClientSecret(s string) *Client {
	p.cfg.ClientSecret = s
	return p
}

// CreateTokenRequest returns a new *http.Request to retrieve a new token
// from tokenURL using the provided clientID, clientSecret, and POST
// body parameters.
func (p *Client) CreateTokenRequest(v url.Values, authStyle oauth2.AuthStyle) (*http.Request, error) {
	if authStyle == oauth2.AuthStyleInParams {
		v = cloneURLValues(v)
		v.Set("client_id", p.cfg.ClientID)
		v.Set("client_secret", p.cfg.ClientSecret)
	}

	req, err := http.NewRequest(http.MethodPost, p.cfg.TokenURL, strings.NewReader(v.Encode()))
	if err != nil {
		return nil, errors.WithStack(err)
	}
	req.Header.Set("Content-Type", "application/x-www-form-urlencoded")
	if authStyle == oauth2.AuthStyleInHeader {
		req.SetBasicAuth(url.QueryEscape(p.cfg.ClientID), url.QueryEscape(p.cfg.ClientSecret))
	}

	return req, nil
}

func cloneURLValues(v url.Values) url.Values {
	v2 := make(url.Values, len(v))
	for k, vv := range v {
		v2[k] = append([]string(nil), vv...)
	}
	return v2
}<|MERGE_RESOLUTION|>--- conflicted
+++ resolved
@@ -46,11 +46,7 @@
 		p.verifyKey = verifyKey
 	}
 
-<<<<<<< HEAD
-	logger.KV(xlog.INFO, "sts", cfg.ProviderID, "audience", cfg.Audience, "issuer", cfg.Issuer)
-=======
 	logger.KV(xlog.DEBUG, "sts", cfg.ProviderID, "audience", cfg.Audience, "issuer", cfg.Issuer)
->>>>>>> 34508860
 
 	return p, nil
 }
